--- conflicted
+++ resolved
@@ -7,11 +7,8 @@
 - caption: User Guide
   chapters:
   - file: guide
-<<<<<<< HEAD
   - file: default_model
-=======
   - file: integration
->>>>>>> 31873108
   - file: legacy
   - file: json_101
 - caption: Specification
