--- conflicted
+++ resolved
@@ -54,13 +54,10 @@
     autosummary_generate: true
     add_module_names: false
     python_use_unqualified_type_names: true
-<<<<<<< HEAD
+    myst_heading_anchors: 3
     intersphinx_mapping:
       python: ['https://docs.python.org/3', null]
       pybids: ['https://bids-standard.github.io/pybids', null]
-=======
-    myst_heading_anchors: 3
->>>>>>> b7e780ac
     html_extra_path:
       - schema
     suppress_warnings:
